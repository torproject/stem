# Copyright 2011-2013, Damian Johnson and The Tor Project
# See LICENSE for licensing information

"""
Library for working with the tor process.

**Module Overview:**

::

  ControllerError - Base exception raised when using the controller.
    |- ProtocolError - Malformed socket data.
    |- OperationFailed - Tor was unable to successfully complete the operation.
    |  |- UnsatisfiableRequest - Tor was unable to satisfy a valid request.
    |  |  +- CircuitExtensionFailed - Attempt to make or extend a circuit failed.
    |  +- InvalidRequest - Invalid request.
    |     +- InvalidArguments - Invalid request parameters.
    +- SocketError - Communication with the socket failed.
       +- SocketClosed - Socket has been shut down.

.. data:: Runlevel (enum)

  Rating of importance used for event logging.

  =========== ===========
  Runlevel    Description
  =========== ===========
  **ERR**     critical issues that impair tor's ability to function
  **WARN**    non-critical issues the user should be aware of
  **NOTICE**  information that may be helpful to the user
  **INFO**    high level runtime information
  **DEBUG**   low level runtime information
  =========== ===========

.. data:: Signal (enum)

  Signals that the tor process will accept.

  ========================= ===========
  Signal                    Description
  ========================= ===========
  **RELOAD** or **HUP**     reloads our torrc
  **SHUTDOWN** or **INT**   shut down, waiting ShutdownWaitLength first if we're a relay
  **DUMP** or **USR1**      dumps information about open connections and circuits to our log
  **DEBUG** or **USR2**     switch our logging to the DEBUG runlevel
  **HALT** or **TERM**      exit tor immediately
  **NEWNYM**                switch to new circuits, so new application requests don't share any circuits with old ones (this also clears our DNS cache)
  **CLEARDNSCACHE**         clears cached DNS results
  ========================= ===========

.. data:: Flag (enum)

  Flag assigned to tor relays by the authorities to indicate various
  characteristics.

  ================= ===========
  Flag              Description
  ================= ===========
  **AUTHORITY**     relay is a directory authority
  **BADEXIT**       relay shouldn't be used as an exit due to being either problematic or malicious (`wiki <https://trac.torproject.org/projects/tor/wiki/doc/badRelays>`_)
  **BADDIRECTORY**  relay shouldn't be used for directory information
  **EXIT**          relay's exit policy makes it more useful as an exit rather than middle hop
  **FAST**          relay's suitable for high-bandwidth circuits
  **GUARD**         relay's suitable for being an entry guard (first hop)
  **HSDIR**         relay is being used as a v2 hidden service directory
  **NAMED**         relay can be referred to by its nickname
  **RUNNING**       relay is currently usable
  **STABLE**        relay's suitable for long-lived circuits
  **UNNAMED**       relay isn't presently bound to a nickname
  **V2DIR**         relay supports the v2 directory protocol
  **VALID**         relay has been validated
  ================= ===========

.. data:: CircStatus (enum)

  Statuses that a circuit can be in. Tor may provide statuses not in this enum.

  ============ ===========
  CircStatus   Description
  ============ ===========
  **LAUNCHED** new circuit was created
  **BUILT**    circuit finished being created and can accept traffic
  **EXTENDED** circuit has been extended by a hop
  **FAILED**   circuit construction failed
  **CLOSED**   circuit has been closed
  ============ ===========

.. data:: CircBuildFlag (enum)

  Attributes about how a circuit is built. These were introduced in tor version
  0.2.3.11. Tor may provide flags not in this enum.

  ================= ===========
  CircBuildFlag     Description
  ================= ===========
  **ONEHOP_TUNNEL** single hop circuit to fetch directory information
  **IS_INTERNAL**   circuit that won't be used for client traffic
  **NEED_CAPACITY** circuit only includes high capacity relays
  **NEED_UPTIME**   circuit only includes relays with a high uptime
  ================= ===========

.. data:: CircPurpose (enum)

  Description of what a circuit is intended for. These were introduced in tor
  version 0.2.1.6. Tor may provide purposes not in this enum.

  ==================== ===========
  CircPurpose          Description
  ==================== ===========
  **GENERAL**          client traffic or fetching directory information
  **HS_CLIENT_INTRO**  client side introduction point for a hidden service circuit
  **HS_CLIENT_REND**   client side hidden service rendezvous circuit
  **HS_SERVICE_INTRO** server side introduction point for a hidden service circuit
  **HS_SERVICE_REND**  server side hidden service rendezvous circuit
  **TESTING**          testing to see if we're reachable, so we can be used as a relay
  **CONTROLLER**       circuit that was built by a controller
  **MEASURE_TIMEOUT**  circuit being kept around to see how long it takes
  ==================== ===========

.. data:: CircClosureReason (enum)

  Reason that a circuit is being closed or failed to be established. Tor may
  provide reasons not in this enum.

  ========================= ===========
  CircClosureReason         Description
  ========================= ===========
  **NONE**                  no reason given
  **TORPROTOCOL**           violation in the tor protocol
  **INTERNAL**              internal error
  **REQUESTED**             requested by the client via a TRUNCATE command
  **HIBERNATING**           relay is presently hibernating
  **RESOURCELIMIT**         relay is out of memory, sockets, or circuit IDs
  **CONNECTFAILED**         unable to contact the relay
  **OR_IDENTITY**           relay had the wrong OR identification
  **OR_CONN_CLOSED**        connection failed after being established
  **FINISHED**              circuit has expired (see tor's MaxCircuitDirtiness config option)
  **TIMEOUT**               circuit construction timed out
  **DESTROYED**             circuit unexpectedly closed
  **NOPATH**                not enough relays to make a circuit
  **NOSUCHSERVICE**         requested hidden service does not exist
  **MEASUREMENT_EXPIRED**   same as **TIMEOUT** except that it was left open for measurement purposes
  ========================= ===========

.. data:: CircEvent (enum)

  Type of change reflected in a circuit by a CIRC_MINOR event. Tor may provide
  event types not in this enum.

  ===================== ===========
  CircEvent             Description
  ===================== ===========
  **PURPOSE_CHANGED**   circuit purpose or hidden service state has changed
  **CANNIBALIZED**      circuit connections are being reused for a different circuit
  ===================== ===========

.. data:: HiddenServiceState (enum)

  State that a hidden service circuit can have. These were introduced in tor
  version 0.2.3.11. Tor may provide states not in this enum.

  Enumerations fall into four groups based on their prefix...

  ======= ===========
  Prefix  Description
  ======= ===========
  HSCI_*  client-side introduction-point
  HSCR_*  client-side rendezvous-point
  HSSI_*  service-side introduction-point
  HSSR_*  service-side rendezvous-point
  ======= ===========

  ============================= ===========
  HiddenServiceState            Description
  ============================= ===========
  **HSCI_CONNECTING**           connecting to the introductory point
  **HSCI_INTRO_SENT**           sent INTRODUCE1 and awaiting a reply
  **HSCI_DONE**                 received a reply, circuit is closing
  **HSCR_CONNECTING**           connecting to the introductory point
  **HSCR_ESTABLISHED_IDLE**     rendezvous-point established, awaiting an introduction
  **HSCR_ESTABLISHED_WAITING**  introduction received, awaiting a rend
  **HSCR_JOINED**               connected to the hidden service
  **HSSI_CONNECTING**           connecting to the introductory point
  **HSSI_ESTABLISHED**          established introductory point
  **HSSR_CONNECTING**           connecting to the introductory point
  **HSSR_JOINED**               connected to the rendezvous-point
  ============================= ===========

.. data:: RelayEndReason (enum)

  Reasons why the stream is to be closed.

  =================== ===========
  RelayEndReason      Description
  =================== ===========
  **MISC**            none of the following reasons
  **RESOLVEFAILED**   unable to resolve the hostname
  **CONNECTREFUSED**  remote host refused the connection
  **EXITPOLICY**      OR refuses to connect to the destination
  **DESTROY**         circuit is being shut down
  **DONE**            connection has been closed
  **TIMEOUT**         connection timed out
  **NOROUTE**         routing error while contacting the destination
  **HIBERNATING**     relay is temporarily hibernating
  **INTERNAL**        internal error at the relay
  **RESOURCELIMIT**   relay has insufficient resources to service the request
  **CONNRESET**       connection was unexpectedly reset
  **TORPROTOCOL**     violation in the tor protocol
  **NOTDIRECTORY**    directory information requested from a relay that isn't mirroring it
  =================== ===========

.. data:: StreamStatus (enum)

  State that a stream going through tor can have. Tor may provide states not in
  this enum.

  ================= ===========
  StreamStatus      Description
  ================= ===========
  **NEW**           request for a new connection
  **NEWRESOLVE**    request to resolve an address
  **REMAP**         address is being re-mapped to another
  **SENTCONNECT**   sent a connect cell along a circuit
  **SENTRESOLVE**   sent a resolve cell along a circuit
  **SUCCEEDED**     stream has been established
  **FAILED**        stream is detached, and won't be re-established
  **DETACHED**      stream is detached, but might be re-established
  **CLOSED**        stream has closed
  ================= ===========

.. data:: StreamClosureReason (enum)

  Reason that a stream is being closed or failed to be established. This
  includes all values in the :data:`~stem.RelayEndReason` enumeration as
  well as the following. Tor may provide reasons not in this enum.

  ===================== ===========
  StreamClosureReason   Description
  ===================== ===========
  **END**               endpoint has sent a RELAY_END cell
  **PRIVATE_ADDR**      endpoint was a private address (127.0.0.1, 10.0.0.1, etc)
  ===================== ===========

.. data:: StreamSource (enum)

  Cause of a stream being remapped to another address. Tor may provide sources
  not in this enum.

  ============= ===========
  StreamSource  Description
  ============= ===========
  **CACHE**     tor is remapping because of a cached answer
  **EXIT**      exit relay requested the remap
  ============= ===========

.. data:: StreamPurpose (enum)

  Purpsoe of the stream. This is only provided with new streams and tor may
  provide purposes not in this enum.

  ================= ===========
  StreamPurpose     Description
  ================= ===========
  **DIR_FETCH**     fetching directory information (descriptors, consensus, etc)
  **DIR_UPLOAD**    uploading our descriptor to an authority
  **DNS_REQUEST**   user initiated DNS request
  **DIRPORT_TEST**  checking that our directory port is reachable externally
  **USER**          either relaying user traffic or not one of the above categories
  ================= ===========

.. data:: ORStatus (enum)

  State that an OR connection can have. Tor may provide states not in this
  enum.

  =============== ===========
  ORStatus        Description
  =============== ===========
  **NEW**         received OR connection, starting server-side handshake
  **LAUNCHED**    launched outbound OR connection, starting client-side handshake
  **CONNECTED**   OR connection has been established
  **FAILED**      attempt to establish OR connection failed
  **CLOSED**      OR connection has been closed
  =============== ===========

.. data:: ORClosureReason (enum)

  Reason that an OR connection is being closed or failed to be established. Tor
  may provide reasons not in this enum.

  =================== ===========
  ORClosureReason     Description
  =================== ===========
  **DONE**            OR connection shut down cleanly
  **CONNECTREFUSED**  got a ECONNREFUSED when connecting to the relay
  **IDENTITY**        identity of the relay wasn't what we expected
  **CONNECTRESET**    got a ECONNRESET or similar error from relay
  **TIMEOUT**         got a ETIMEOUT or similar error from relay
  **NOROUTE**         got a ENOTCONN, ENETUNREACH, ENETDOWN, EHOSTUNREACH, or similar error from relay
  **IOERROR**         got a different kind of error from relay
  **RESOURCELIMIT**   relay has insufficient resources to service the request
  **MISC**            connection refused for another reason
  =================== ===========

.. data:: AuthDescriptorAction (enum)

  Actions that directory authorities might take with relay descriptors. Tor may
  provide reasons not in this enum.

  ===================== ===========
  AuthDescriptorAction  Description
  ===================== ===========
  **ACCEPTED**          accepting the descriptor as the newest version
  **DROPPED**           descriptor rejected without notifying the relay
  **REJECTED**          relay notified that its descriptor has been rejected
  ===================== ===========

.. data:: StatusType (enum)

  Sources for tor status events. Tor may provide types not in this enum.

  ============= ===========
  StatusType    Description
  ============= ===========
  **GENERAL**   general tor activity, not specifically as a client or relay
  **CLIENT**    related to our activity as a tor client
  **SERVER**    related to our activity as a tor relay
  ============= ===========

.. data:: GuardType (enum)

  Use a guard relay can be for. Tor may provide types not in this enum.

  =========== ===========
  GuardType   Description
  =========== ===========
  **ENTRY**   used to connect to the tor network
  =========== ===========

.. data:: GuardStatus (enum)

  Status a guard relay can have. Tor may provide types not in this enum.

  ============= ===========
  GuardStatus   Description
  ============= ===========
  **NEW**       new guard that we weren't previously using
  **DROPPED**   removed from use as one of our guards
  **UP**        guard is now reachable
  **DOWN**      guard is now unreachable
  **BAD**       consensus or relay considers this relay to be unusable as a guard
  **GOOD**      consensus or relay considers this relay to be usable as a guard
  ============= ===========

.. data:: TimeoutSetType (enum)

  Way in which the timeout value of a circuit is changing. Tor may provide
  types not in this enum.

  =============== ===========
  TimeoutSetType  Description
  =============== ===========
  **COMPUTED**    tor has computed a new timeout based on prior circuits
  **RESET**       timeout reverted to its default
  **SUSPENDED**   timeout reverted to its default until network connectivity has recovered
  **DISCARD**     throwing out timeout value from when the network was down
  **RESUME**      resumed calculations to determine the proper timeout
  =============== ===========

.. data:: ConnectionType (enum)

  Purpose for a tor connection. Tor may provide types not in this enum.

  The meaning behind these values is a bit unclear, pending :trac:`10086`.

  =============== ===========
  ConnectionType  Description
  =============== ===========
  **OR**          carrying traffic within the tor network
  **DIR**         fetching or sending tor descriptor data
  **EXIT**        carrying traffic between the tor network and an external destination
  =============== ===========

.. data:: TokenBucket (enum)

  Bucket categories of TB_EMPTY events.

  =============== ===========
  TokenBucket     Description
  =============== ===========
  **GLOBAL**      global token bucket
  **RELAY**       relay token bucket
  **ORCONN**      bucket used for OR connections
  =============== ===========
"""

<<<<<<< HEAD
__version__ = '1.1.0-dev'
=======
__version__ = '1.1.1'
>>>>>>> b1fb3e7a
__author__ = 'Damian Johnson'
__contact__ = 'atagar@torproject.org'
__url__ = 'https://stem.torproject.org/'
__license__ = 'LGPLv3'

__all__ = [
  "descriptor",
  "response",
  "util",
  "connection",
  "control",
  "exit_policy",
  "prereq",
  "process",
  "socket",
  "version",
  "ControllerError",
  "ProtocolError",
  "OperationFailed",
  "UnsatisfiableRequest",
  "CircuitExtensionFailed",
  "InvalidRequest",
  "InvalidArguments",
  "SocketError",
  "SocketClosed",
  "Runlevel",
  "Signal",
  "Flag",
  "CircStatus",
  "CircBuildFlag",
  "CircPurpose",
  "CircClosureReason",
  "CircEvent",
  "HiddenServiceState",
  "RelayEndReason",
  "StreamStatus",
  "StreamClosureReason",
  "StreamSource",
  "StreamPurpose",
  "ORStatus",
  "ORClosureReason",
  "AuthDescriptorAction",
  "StatusType",
  "GuardType",
  "GuardStatus",
  "TimeoutSetType",
]

import stem.util.enum

# Constant to indicate an undefined argument default. Usually we'd use None for
# this, but users will commonly provide None as the argument so need something
# else fairly unique...

UNDEFINED = "<Undefined_ >"


class ControllerError(Exception):
  "Base error for controller communication issues."


class ProtocolError(ControllerError):
  "Malformed content from the control socket."


class OperationFailed(ControllerError):
  """
  Base exception class for failed operations that return an error code

  :var str code: error code returned by Tor
  :var str message: error message returned by Tor or a human readable error
    message
  """

  def __init__(self, code = None, message = None):
    super(ControllerError, self).__init__(message)
    self.code = code
    self.message = message


class UnsatisfiableRequest(OperationFailed):
  """
  Exception raised if Tor was unable to process our request.
  """


class CircuitExtensionFailed(UnsatisfiableRequest):
  """
  An attempt to create or extend a circuit failed.

  :var stem.response.CircuitEvent circ: response notifying us of the failure
  """

  def __init__(self, message, circ = None):
    super(CircuitExtensionFailed, self).__init__(message = message)
    self.circ = circ


class InvalidRequest(OperationFailed):
  """
  Exception raised when the request was invalid or malformed.
  """


class InvalidArguments(InvalidRequest):
  """
  Exception class for requests which had invalid arguments.

  :var str code: error code returned by Tor
  :var str message: error message returned by Tor or a human readable error
    message
  :var list arguments: a list of arguments which were invalid
  """

  def __init__(self, code = None, message = None, arguments = None):
    super(InvalidArguments, self).__init__(code, message)
    self.arguments = arguments


class SocketError(ControllerError):
  "Error arose while communicating with the control socket."


class SocketClosed(SocketError):
  "Control socket was closed before completing the message."

Runlevel = stem.util.enum.UppercaseEnum(
  "DEBUG",
  "INFO",
  "NOTICE",
  "WARN",
  "ERR",
)

Flag = stem.util.enum.Enum(
  ("AUTHORITY", "Authority"),
  ("BADEXIT", "BadExit"),
  ("BADDIRECTORY", "BadDirectory"),
  ("EXIT", "Exit"),
  ("FAST", "Fast"),
  ("GUARD", "Guard"),
  ("HSDIR", "HSDir"),
  ("NAMED", "Named"),
  ("RUNNING", "Running"),
  ("STABLE", "Stable"),
  ("UNNAMED", "Unnamed"),
  ("V2DIR", "V2Dir"),
  ("V3DIR", "V3Dir"),
  ("VALID", "Valid"),
)

Signal = stem.util.enum.UppercaseEnum(
  "RELOAD",
  "HUP",
  "SHUTDOWN",
  "INT",
  "DUMP",
  "USR1",
  "DEBUG",
  "USR2",
  "HALT",
  "TERM",
  "NEWNYM",
  "CLEARDNSCACHE",
)

CircStatus = stem.util.enum.UppercaseEnum(
  "LAUNCHED",
  "BUILT",
  "EXTENDED",
  "FAILED",
  "CLOSED",
)

CircBuildFlag = stem.util.enum.UppercaseEnum(
  "ONEHOP_TUNNEL",
  "IS_INTERNAL",
  "NEED_CAPACITY",
  "NEED_UPTIME",
)

CircPurpose = stem.util.enum.UppercaseEnum(
  "GENERAL",
  "HS_CLIENT_INTRO",
  "HS_CLIENT_REND",
  "HS_SERVICE_INTRO",
  "HS_SERVICE_REND",
  "TESTING",
  "CONTROLLER",
  "MEASURE_TIMEOUT",
)

CircClosureReason = stem.util.enum.UppercaseEnum(
  "NONE",
  "TORPROTOCOL",
  "INTERNAL",
  "REQUESTED",
  "HIBERNATING",
  "RESOURCELIMIT",
  "CONNECTFAILED",
  "OR_IDENTITY",
  "OR_CONN_CLOSED",
  "FINISHED",
  "TIMEOUT",
  "DESTROYED",
  "NOPATH",
  "NOSUCHSERVICE",
  "MEASUREMENT_EXPIRED",
)

CircEvent = stem.util.enum.UppercaseEnum(
  "PURPOSE_CHANGED",
  "CANNIBALIZED",
)

HiddenServiceState = stem.util.enum.UppercaseEnum(
  "HSCI_CONNECTING",
  "HSCI_INTRO_SENT",
  "HSCI_DONE",
  "HSCR_CONNECTING",
  "HSCR_ESTABLISHED_IDLE",
  "HSCR_ESTABLISHED_WAITING",
  "HSCR_JOINED",
  "HSSI_CONNECTING",
  "HSSI_ESTABLISHED",
  "HSSR_CONNECTING",
  "HSSR_JOINED",
)

RelayEndReason = stem.util.enum.UppercaseEnum(
  "MISC",
  "RESOLVEFAILED",
  "CONNECTREFUSED",
  "EXITPOLICY",
  "DESTROY",
  "DONE",
  "TIMEOUT",
  "NOROUTE",
  "HIBERNATING",
  "INTERNAL",
  "RESOURCELIMIT",
  "CONNRESET",
  "TORPROTOCOL",
  "NOTDIRECTORY",
)

StreamStatus = stem.util.enum.UppercaseEnum(
  "NEW",
  "NEWRESOLVE",
  "REMAP",
  "SENTCONNECT",
  "SENTRESOLVE",
  "SUCCEEDED",
  "FAILED",
  "DETACHED",
  "CLOSED",
)

# StreamClosureReason is a superset of RelayEndReason
StreamClosureReason = stem.util.enum.UppercaseEnum(*(RelayEndReason.keys() + [
  "END",
  "PRIVATE_ADDR",
]))

StreamSource = stem.util.enum.UppercaseEnum(
  "CACHE",
  "EXIT",
)

StreamPurpose = stem.util.enum.UppercaseEnum(
  "DIR_FETCH",
  "DIR_UPLOAD",
  "DNS_REQUEST",
  "DIRPORT_TEST",
  "USER",
)

ORStatus = stem.util.enum.UppercaseEnum(
  "NEW",
  "LAUNCHED",
  "CONNECTED",
  "FAILED",
  "CLOSED",
)

ORClosureReason = stem.util.enum.UppercaseEnum(
  "DONE",
  "CONNECTREFUSED",
  "IDENTITY",
  "CONNECTRESET",
  "TIMEOUT",
  "NOROUTE",
  "IOERROR",
  "RESOURCELIMIT",
  "MISC",
)

AuthDescriptorAction = stem.util.enum.UppercaseEnum(
  "ACCEPTED",
  "DROPPED",
  "REJECTED",
)

StatusType = stem.util.enum.UppercaseEnum(
  "GENERAL",
  "CLIENT",
  "SERVER",
)

GuardType = stem.util.enum.UppercaseEnum(
  "ENTRY",
)

GuardStatus = stem.util.enum.UppercaseEnum(
  "NEW",
  "UP",
  "DOWN",
  "BAD",
  "GOOD",
  "DROPPED",
)

TimeoutSetType = stem.util.enum.UppercaseEnum(
  "COMPUTED",
  "RESET",
  "SUSPENDED",
  "DISCARD",
  "RESUME",
)

ConnectionType = stem.util.enum.UppercaseEnum(
  "OR",
  "DIR",
  "EXIT",
)

TokenBucket = stem.util.enum.UppercaseEnum(
  "GLOBAL",
  "RELAY",
  "ORCONN",
)<|MERGE_RESOLUTION|>--- conflicted
+++ resolved
@@ -394,11 +394,7 @@
   =============== ===========
 """
 
-<<<<<<< HEAD
-__version__ = '1.1.0-dev'
-=======
-__version__ = '1.1.1'
->>>>>>> b1fb3e7a
+__version__ = '1.1.1-dev'
 __author__ = 'Damian Johnson'
 __contact__ = 'atagar@torproject.org'
 __url__ = 'https://stem.torproject.org/'
